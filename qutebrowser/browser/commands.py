# vim: ft=python fileencoding=utf-8 sts=4 sw=4 et:

# Copyright 2014-2019 Florian Bruhin (The Compiler) <mail@qutebrowser.org>
#
# This file is part of qutebrowser.
#
# qutebrowser is free software: you can redistribute it and/or modify
# it under the terms of the GNU General Public License as published by
# the Free Software Foundation, either version 3 of the License, or
# (at your option) any later version.
#
# qutebrowser is distributed in the hope that it will be useful,
# but WITHOUT ANY WARRANTY; without even the implied warranty of
# MERCHANTABILITY or FITNESS FOR A PARTICULAR PURPOSE.  See the
# GNU General Public License for more details.
#
# You should have received a copy of the GNU General Public License
# along with qutebrowser.  If not, see <http://www.gnu.org/licenses/>.

"""Command dispatcher for TabbedBrowser."""

import os.path
import shlex
import functools
import typing

from PyQt5.QtWidgets import QApplication, QTabBar
from PyQt5.QtCore import pyqtSlot, Qt, QUrl, QEvent, QUrlQuery

from qutebrowser.commands import userscripts, runners
from qutebrowser.api import cmdutils
from qutebrowser.config import config, configdata
from qutebrowser.browser import (urlmarks, browsertab, inspector, navigate,
                                 webelem, downloads)
from qutebrowser.keyinput import modeman, keyutils
from qutebrowser.utils import (message, usertypes, log, qtutils, urlutils,
                               objreg, utils, standarddir, debug)
from qutebrowser.utils.usertypes import KeyMode
from qutebrowser.misc import editor, guiprocess, objects
from qutebrowser.completion.models import urlmodel, miscmodels
from qutebrowser.mainwindow import mainwindow


class CommandDispatcher:

    """Command dispatcher for TabbedBrowser.

    Contains all commands which are related to the current tab.

    We can't simply add these commands to BrowserTab directly and use
    currentWidget() for TabbedBrowser.cmd because at the time
    cmdutils.register() decorators are run, currentWidget() will return None.

    Attributes:
        _win_id: The window ID the CommandDispatcher is associated with.
        _tabbed_browser: The TabbedBrowser used.
    """

    def __init__(self, win_id, tabbed_browser):
        self._win_id = win_id
        self._tabbed_browser = tabbed_browser

    def __repr__(self):
        return utils.get_repr(self)

    def _new_tabbed_browser(self, private):
        """Get a tabbed-browser from a new window."""
        args = QApplication.instance().arguments()
        if private and '--single-process' in args:
            raise cmdutils.CommandError("Private windows are unavailable with "
                                        "the single-process process model.")

        new_window = mainwindow.MainWindow(private=private)
        new_window.show()
        return new_window.tabbed_browser

    def _count(self) -> int:
        """Convenience method to get the widget count."""
        return self._tabbed_browser.widget.count()

    def _set_current_index(self, idx):
        """Convenience method to set the current widget index."""
        cmdutils.check_overflow(idx, 'int')
        self._tabbed_browser.widget.setCurrentIndex(idx)

    def _current_index(self):
        """Convenience method to get the current widget index."""
        return self._tabbed_browser.widget.currentIndex()

    def _current_url(self):
        """Convenience method to get the current url."""
        try:
            return self._tabbed_browser.current_url()
        except qtutils.QtValueError as e:
            msg = "Current URL is invalid"
            if e.reason:
                msg += " ({})".format(e.reason)
            msg += "!"
            raise cmdutils.CommandError(msg)

    def _current_title(self):
        """Convenience method to get the current title."""
        return self._current_widget().title()

    def _current_widget(self):
        """Get the currently active widget from a command."""
        widget = self._tabbed_browser.widget.currentWidget()
        if widget is None:
            raise cmdutils.CommandError("No WebView available yet!")
        return widget

    def _open(self, url, tab=False, background=False, window=False,
              related=False, private=None):
        """Helper function to open a page.

        Args:
            url: The URL to open as QUrl.
            tab: Whether to open in a new tab.
            background: Whether to open in the background.
            window: Whether to open in a new window
            private: If opening a new window, open it in private browsing mode.
                     If not given, inherit the current window's mode.
        """
        urlutils.raise_cmdexc_if_invalid(url)
        tabbed_browser = self._tabbed_browser
        cmdutils.check_exclusive((tab, background, window, private), 'tbwp')
        if window and private is None:
            private = self._tabbed_browser.is_private

        if window or private:
            tabbed_browser = self._new_tabbed_browser(private)
            tabbed_browser.tabopen(url)
        elif tab:
            tabbed_browser.tabopen(url, background=False, related=related)
        elif background:
            tabbed_browser.tabopen(url, background=True, related=related)
        else:
            widget = self._current_widget()
            widget.load_url(url)

    def _cntwidget(self, count=None):
        """Return a widget based on a count/idx.

        Args:
            count: The tab index, or None.

        Return:
            The current widget if count is None.
            The widget with the given tab ID if count is given.
            None if no widget was found.
        """
        if count is None:
            return self._tabbed_browser.widget.currentWidget()
        elif 1 <= count <= self._count():
            cmdutils.check_overflow(count + 1, 'int')
            return self._tabbed_browser.widget.widget(count - 1)
        else:
            return None

    def _tab_focus_stack(self, mode: str, *, show_error=True):
        """Select the tab which was last focused."""
        tab_deque = self._tabbed_browser.tab_deque
        cur_tab = self._cntwidget()

        try:
            if mode == "last":
                tab = tab_deque.last(cur_tab)
            elif mode == "stack-prev":
                tab = tab_deque.prev(cur_tab)
            elif mode == "stack-next":
                tab = tab_deque.next(cur_tab)
            else:
                raise NotImplementedError(
                    "Missing implementation for stack mode!")
        except IndexError:
            if not show_error:
                return
            raise cmdutils.CommandError("Could not find requested tab!")

        idx = self._tabbed_browser.widget.indexOf(tab)
        if idx == -1:
            raise cmdutils.CommandError("Requested tab vanished!")
        self._set_current_index(idx)

    def _tab_focus_queue(self, delta, *, show_error=True):
        """Select the tab from queue by delta."""
        if not delta:
            return

        try:
            q_ind = objreg.get('tab-queue-ind', scope='window',
                             window=self._win_id)
        except KeyError:
            if not show_error:
                return
            raise cmdutils.CommandError("no last-queue-ind")
        try:
            queue = objreg.get('tab-queue', scope='window',
                             window=self._win_id)
        except KeyError:
            if not show_error:
                return
            raise cmdutils.CommandError("no tab-queue!")
        new_q_ind = q_ind + delta
        if new_q_ind<0 or new_q_ind>=len(queue):
            return
        #  print(q_ind)

        tab = queue[new_q_ind]
        try:
            t_ind = self._tabbed_browser.widget.indexOf(tab)
        except RuntimeError as e:
            # The tab has been deleted already
            queue.pop(new_q_ind)
            # shift by 1
            if delta<0:
                objreg.register('tab-queue-ind', q_ind-1, update=True, scope='window', window=self._win_id)
            return
        objreg.register('tab-queue-ind', new_q_ind, update=True, scope='window', window=self._win_id)
        objreg.register('tab-queue-edit', False, update=True, scope='window', window=self._win_id)
        self._set_current_index(t_ind)
        objreg.register('tab-queue-edit', True, update=True, scope='window', window=self._win_id)


    def _get_selection_override(self, prev, next_, opposite):
        """Helper function for tab_close to get the tab to select.

        Args:
            prev: Force selecting the tab before the current tab.
            next_: Force selecting the tab after the current tab.
            opposite: Force selecting the tab in the opposite direction of
                      what's configured in 'tabs.select_on_remove'.

        Return:
            QTabBar.SelectLeftTab, QTabBar.SelectRightTab, or None if no change
            should be made.
        """
        cmdutils.check_exclusive((prev, next_, opposite), 'pno')
        if prev:
            return QTabBar.SelectLeftTab
        elif next_:
            return QTabBar.SelectRightTab
        elif opposite:
            conf_selection = config.val.tabs.select_on_remove
            if conf_selection == QTabBar.SelectLeftTab:
                return QTabBar.SelectRightTab
            elif conf_selection == QTabBar.SelectRightTab:
                return QTabBar.SelectLeftTab
            elif conf_selection == QTabBar.SelectPreviousTab:
                raise cmdutils.CommandError(
                    "-o is not supported with 'tabs.select_on_remove' set to "
                    "'last-used'!")
            else:  # pragma: no cover
                raise ValueError("Invalid select_on_remove value "
                                 "{!r}!".format(conf_selection))
        return None

    def _tab_close(self, tab, prev=False, next_=False, opposite=False):
        """Helper function for tab_close be able to handle message.async.

        Args:
            tab: Tab object to select be closed.
            prev: Force selecting the tab before the current tab.
            next_: Force selecting the tab after the current tab.
            opposite: Force selecting the tab in the opposite direction of
                      what's configured in 'tabs.select_on_remove'.
            count: The tab index to close, or None
        """
        tabbar = self._tabbed_browser.widget.tabBar()
        selection_override = self._get_selection_override(prev, next_,
                                                          opposite)

        if selection_override is None:
            self._tabbed_browser.close_tab(tab)
        else:
            old_selection_behavior = tabbar.selectionBehaviorOnRemove()
            tabbar.setSelectionBehaviorOnRemove(selection_override)
            self._tabbed_browser.close_tab(tab)
            tabbar.setSelectionBehaviorOnRemove(old_selection_behavior)

    @cmdutils.register(instance='command-dispatcher', scope='window')
    @cmdutils.argument('count', value=cmdutils.Value.count)
    def tab_close(self, prev=False, next_=False, opposite=False,
                  force=False, count=None):
        """Close the current/[count]th tab.

        Args:
            prev: Force selecting the tab before the current tab.
            next_: Force selecting the tab after the current tab.
            opposite: Force selecting the tab in the opposite direction of
                      what's configured in 'tabs.select_on_remove'.
            force: Avoid confirmation for pinned tabs.
            count: The tab index to close, or None
        """
        tab = self._cntwidget(count)
        if tab is None:
            return
        close = functools.partial(self._tab_close, tab, prev,
                                  next_, opposite)

        self._tabbed_browser.tab_close_prompt_if_pinned(tab, force, close)

    @cmdutils.register(instance='command-dispatcher', scope='window',
                       name='tab-pin')
    @cmdutils.argument('count', value=cmdutils.Value.count)
    def tab_pin(self, count=None):
        """Pin/Unpin the current/[count]th tab.

        Pinning a tab shrinks it to the size of its title text.
        Attempting to close a pinned tab will cause a confirmation,
        unless --force is passed.

        Args:
            count: The tab index to pin or unpin, or None
        """
        tab = self._cntwidget(count)
        if tab is None:
            return

        to_pin = not tab.data.pinned
        self._tabbed_browser.widget.set_tab_pinned(tab, to_pin)

    @cmdutils.register(instance='command-dispatcher', name='open',
                       maxsplit=0, scope='window')
    @cmdutils.argument('url', completion=urlmodel.url)
    @cmdutils.argument('count', value=cmdutils.Value.count)
    def openurl(self, url=None, related=False,
                bg=False, tab=False, window=False, count=None, secure=False,
                private=False):
        """Open a URL in the current/[count]th tab.

        If the URL contains newlines, each line gets opened in its own tab.

        Args:
            url: The URL to open.
            bg: Open in a new background tab.
            tab: Open in a new tab.
            window: Open in a new window.
            related: If opening a new tab, position the tab as related to the
                     current one (like clicking on a link).
            count: The tab index to open the URL in, or None.
            secure: Force HTTPS.
            private: Open a new window in private browsing mode.
        """
        if url is None:
            urls = [config.val.url.default_page]
        else:
            urls = self._parse_url_input(url)

        for i, cur_url in enumerate(urls):
            if secure:
                cur_url.setScheme('https')
            if not window and i > 0:
                tab = False
                bg = True

            if tab or bg or window or private:
                self._open(cur_url, tab, bg, window, related=related,
                           private=private)
            else:
                curtab = self._cntwidget(count)
                if curtab is None:
                    if count is None:
                        # We want to open a URL in the current tab, but none
                        # exists yet.
                        self._tabbed_browser.tabopen(cur_url)
                    else:
                        # Explicit count with a tab that doesn't exist.
                        return
                elif curtab.navigation_blocked():
                    message.info("Tab is pinned!")
                else:
                    curtab.load_url(cur_url)

    def _parse_url(self, url, *, force_search=False):
        """Parse a URL or quickmark or search query.

        Args:
            url: The URL to parse.
            force_search: Whether to force a search even if the content can be
                          interpreted as a URL or a path.

        Return:
            A URL that can be opened.
        """
        try:
            return objreg.get('quickmark-manager').get(url)
        except urlmarks.Error:
            try:
                return urlutils.fuzzy_url(url, force_search=force_search)
            except urlutils.InvalidUrlError as e:
                # We don't use cmdutils.CommandError here as this can be
                # called async from edit_url
                message.error(str(e))
                return None

    def _parse_url_input(self, url):
        """Parse a URL or newline-separated list of URLs.

        Args:
            url: The URL or list to parse.

        Return:
            A list of URLs that can be opened.
        """
        if isinstance(url, QUrl):
            yield url
            return

        force_search = False
        urllist = [u for u in url.split('\n') if u.strip()]
        if (len(urllist) > 1 and not urlutils.is_url(urllist[0]) and
                urlutils.get_path_if_valid(urllist[0], check_exists=True)
                is None):
            urllist = [url]
            force_search = True
        for cur_url in urllist:
            parsed = self._parse_url(cur_url, force_search=force_search)
            if parsed is not None:
                yield parsed

    @cmdutils.register(instance='command-dispatcher', scope='window')
    def tab_clone(self, bg=False, window=False):
        """Duplicate the current tab.

        Args:
            bg: Open in a background tab.
            window: Open in a new window.

        Return:
            The new QWebView.
        """
        cmdutils.check_exclusive((bg, window), 'bw')
        curtab = self._current_widget()
        cur_title = self._tabbed_browser.widget.page_title(
            self._current_index())
        try:
            history = curtab.history.private_api.serialize()
        except browsertab.WebTabError as e:
            raise cmdutils.CommandError(e)

        # The new tab could be in a new tabbed_browser (e.g. because of
        # tabs.tabs_are_windows being set)
        if window:
            new_tabbed_browser = self._new_tabbed_browser(
                private=self._tabbed_browser.is_private)
        else:
            new_tabbed_browser = self._tabbed_browser
        newtab = new_tabbed_browser.tabopen(background=bg)
        new_tabbed_browser = objreg.get('tabbed-browser', scope='window',
                                        window=newtab.win_id)
        idx = new_tabbed_browser.widget.indexOf(newtab)

        new_tabbed_browser.widget.set_page_title(idx, cur_title)
        if curtab.data.should_show_icon():
            new_tabbed_browser.widget.setTabIcon(idx, curtab.icon())
            if config.val.tabs.tabs_are_windows:
                new_tabbed_browser.widget.window().setWindowIcon(curtab.icon())

        newtab.data.keep_icon = True
        newtab.history.private_api.deserialize(history)
        newtab.zoom.set_factor(curtab.zoom.factor())
        new_tabbed_browser.widget.set_tab_pinned(newtab, curtab.data.pinned)
        return newtab

    @cmdutils.register(instance='command-dispatcher', scope='window',
                       maxsplit=0)
    @cmdutils.argument('index', completion=miscmodels.other_buffer)
    def tab_take(self, index, keep=False):
        """Take a tab from another window.

        Args:
            index: The [win_id/]index of the tab to take. Or a substring
                   in which case the closest match will be taken.
            keep: If given, keep the old tab around.
        """
        tabbed_browser, tab = self._resolve_buffer_index(index)

        if tabbed_browser is self._tabbed_browser:
            raise cmdutils.CommandError("Can't take a tab from the same "
                                        "window")

        self._open(tab.url(), tab=True)
        if not keep:
            tabbed_browser.close_tab(tab, add_undo=False)

    @cmdutils.register(instance='command-dispatcher', scope='window')
    @cmdutils.argument('win_id', completion=miscmodels.window)
    @cmdutils.argument('count', value=cmdutils.Value.count)
    def tab_give(self, win_id: int = None, keep: bool = False,
                 count: int = None) -> None:
        """Give the current tab to a new or existing window if win_id given.

        If no win_id is given, the tab will get detached into a new window.

        Args:
            win_id: The window ID of the window to give the current tab to.
            keep: If given, keep the old tab around.
            count: Overrides win_id (index starts at 1 for win_id=0).
        """
        if count is not None:
            win_id = count - 1

        if win_id == self._win_id:
            raise cmdutils.CommandError("Can't give a tab to the same window")

        if win_id is None:
            if self._count() < 2 and not keep:
                raise cmdutils.CommandError("Cannot detach from a window with "
                                            "only one tab")

            tabbed_browser = self._new_tabbed_browser(
                private=self._tabbed_browser.is_private)
        else:
            if win_id not in objreg.window_registry:
                raise cmdutils.CommandError(
                    "There's no window with id {}!".format(win_id))

            tabbed_browser = objreg.get('tabbed-browser', scope='window',
                                        window=win_id)

        tabbed_browser.tabopen(self._current_url())
        if not keep:
            self._tabbed_browser.close_tab(self._current_widget(),
                                           add_undo=False)

    def _back_forward(self, tab, bg, window, count, forward):
        """Helper function for :back/:forward."""
        history = self._current_widget().history
        # Catch common cases before e.g. cloning tab
        if not forward and not history.can_go_back():
            raise cmdutils.CommandError("At beginning of history.")
        if forward and not history.can_go_forward():
            raise cmdutils.CommandError("At end of history.")

        if tab or bg or window:
            widget = self.tab_clone(bg, window)
        else:
            widget = self._current_widget()

        try:
            if forward:
                widget.history.forward(count)
            else:
                widget.history.back(count)
        except browsertab.WebTabError as e:
            raise cmdutils.CommandError(e)

    @cmdutils.register(instance='command-dispatcher', scope='window')
    @cmdutils.argument('count', value=cmdutils.Value.count)
    def back(self, tab=False, bg=False, window=False, count=1):
        """Go back in the history of the current tab.

        Args:
            tab: Go back in a new tab.
            bg: Go back in a background tab.
            window: Go back in a new window.
            count: How many pages to go back.
        """
        self._back_forward(tab, bg, window, count, forward=False)

    @cmdutils.register(instance='command-dispatcher', scope='window')
    @cmdutils.argument('count', value=cmdutils.Value.count)
    def forward(self, tab=False, bg=False, window=False, count=1):
        """Go forward in the history of the current tab.

        Args:
            tab: Go forward in a new tab.
            bg: Go forward in a background tab.
            window: Go forward in a new window.
            count: How many pages to go forward.
        """
        self._back_forward(tab, bg, window, count, forward=True)

    @cmdutils.register(instance='command-dispatcher', scope='window')
    @cmdutils.argument('where', choices=['prev', 'next', 'up', 'increment',
                                         'decrement'])
    @cmdutils.argument('count', value=cmdutils.Value.count)
    def navigate(self, where: str, tab: bool = False, bg: bool = False,
                 window: bool = False, count: int = 1) -> None:
        """Open typical prev/next links or navigate using the URL path.

        This tries to automatically click on typical _Previous Page_ or
        _Next Page_ links using some heuristics.

        Alternatively it can navigate by changing the current URL.

        Args:
            where: What to open.

                - `prev`: Open a _previous_ link.
                - `next`: Open a _next_ link.
                - `up`: Go up a level in the current URL.
                - `increment`: Increment the last number in the URL.
                  Uses the
                  link:settings{outsuffix}#url.incdec_segments[url.incdec_segments]
                  config option.
                - `decrement`: Decrement the last number in the URL.
                  Uses the
                  link:settings{outsuffix}#url.incdec_segments[url.incdec_segments]
                  config option.

            tab: Open in a new tab.
            bg: Open in a background tab.
            window: Open in a new window.
            count: For `increment` and `decrement`, the number to change the
                   URL by. For `up`, the number of levels to go up in the URL.
        """
        cmdutils.check_exclusive((tab, bg, window), 'tbw')
        widget = self._current_widget()
        url = self._current_url()

        handlers = {
            'prev': functools.partial(navigate.prevnext, prev=True),
            'next': functools.partial(navigate.prevnext, prev=False),
            'up': navigate.path_up,
            'decrement': functools.partial(navigate.incdec,
                                           inc_or_dec='decrement'),
            'increment': functools.partial(navigate.incdec,
                                           inc_or_dec='increment'),
        }  # type: typing.Dict[str, typing.Callable]

        try:
            if where in ['prev', 'next']:
                handler = handlers[where]
                handler(browsertab=widget, win_id=self._win_id, baseurl=url,
                        tab=tab, background=bg, window=window)
            elif where in ['up', 'increment', 'decrement']:
                if where == 'up':
                    url = url.adjusted(QUrl.RemoveFragment | QUrl.RemoveQuery)
                new_url = handlers[where](url, count)
                self._open(new_url, tab, bg, window, related=True)
            else:  # pragma: no cover
                raise ValueError("Got called with invalid value {} for "
                                 "`where'.".format(where))
        except navigate.Error as e:
            raise cmdutils.CommandError(e)

    @cmdutils.register(instance='command-dispatcher', scope='window')
    @cmdutils.argument('count', value=cmdutils.Value.count)
    @cmdutils.argument('top_navigate', metavar='ACTION',
                       choices=('prev', 'decrement'))
    @cmdutils.argument('bottom_navigate', metavar='ACTION',
                       choices=('next', 'increment'))
    def scroll_page(self, x: float, y: float, *,
                    top_navigate: str = None, bottom_navigate: str = None,
                    count: int = 1) -> None:
        """Scroll the frame page-wise.

        Args:
            x: How many pages to scroll to the right.
            y: How many pages to scroll down.
            bottom_navigate: :navigate action (next, increment) to run when
                             scrolling down at the bottom of the page.
            top_navigate: :navigate action (prev, decrement) to run when
                          scrolling up at the top of the page.
            count: multiplier
        """
        tab = self._current_widget()
        if not tab.url().isValid():
            # See https://github.com/qutebrowser/qutebrowser/issues/701
            return

        if bottom_navigate is not None and tab.scroller.at_bottom():
            self.navigate(bottom_navigate)
            return
        elif top_navigate is not None and tab.scroller.at_top():
            self.navigate(top_navigate)
            return

        try:
            tab.scroller.delta_page(count * x, count * y)
        except OverflowError:
            raise cmdutils.CommandError(
                "Numeric argument is too large for internal int "
                "representation.")

    def _yank_url(self, what):
        """Helper method for yank() to get the URL to copy."""
        assert what in ['url', 'pretty-url', 'markdown'], what
        flags = QUrl.RemovePassword
        if what == 'pretty-url':
            flags |= QUrl.DecodeReserved  # type: ignore
        else:
            flags |= QUrl.FullyEncoded  # type: ignore
        url = QUrl(self._current_url())
        url_query = QUrlQuery()
        url_query_str = urlutils.query_string(url)
        if '&' not in url_query_str and ';' in url_query_str:
            url_query.setQueryDelimiters('=', ';')
        url_query.setQuery(url_query_str)
        for key in dict(url_query.queryItems()):
            if key in config.val.url.yank_ignored_parameters:
                url_query.removeQueryItem(key)
        url.setQuery(url_query)
        return url.toString(flags)  # type: ignore

    @cmdutils.register(instance='command-dispatcher', scope='window')
    @cmdutils.argument('what', choices=['selection', 'url', 'pretty-url',
                                        'title', 'domain', 'markdown',
                                        'inline'])
    def yank(self, what='url', inline=None,
             sel=False, keep=False, quiet=False):
        """Yank (copy) something to the clipboard or primary selection.

        Args:
            what: What to yank.

                - `url`: The current URL.
                - `pretty-url`: The URL in pretty decoded form.
                - `title`: The current page's title.
                - `domain`: The current scheme, domain, and port number.
                - `selection`: The selection under the cursor.
                - `markdown`: Yank title and URL in markdown format
                  (deprecated, use `:yank inline [{title}]({url})` instead).
                - `inline`: Yank the text contained in the 'inline' argument.

            sel: Use the primary selection instead of the clipboard.
            keep: Stay in visual mode after yanking the selection.
            quiet: Don't show an information message.
            inline: A block of text, to be yanked if 'what'
                is inline and ignored otherwise.
        """
        if what == 'inline':
            s = inline
            what = 'inline block'
        elif what == 'title':
            s = self._tabbed_browser.widget.page_title(self._current_index())
        elif what == 'domain':
            port = self._current_url().port()
            s = '{}://{}{}'.format(self._current_url().scheme(),
                                   self._current_url().host(),
                                   ':' + str(port) if port > -1 else '')
        elif what in ['url', 'pretty-url']:
            s = self._yank_url(what)
            what = 'URL'  # For printing
        elif what == 'selection':
            def _selection_callback(s):
                if not s and not quiet:
                    message.info("Nothing to yank")
                    return
                self._yank_to_target(s, sel, what, keep, quiet)

            caret = self._current_widget().caret
            caret.selection(callback=_selection_callback)
            return
        elif what == 'markdown':
            message.warning(":yank markdown is deprecated, use `:yank inline "
                            "[{title}]({url})` instead.")
            idx = self._current_index()
            title = self._tabbed_browser.widget.page_title(idx)
            url = self._yank_url(what)
            s = '[{}]({})'.format(title, url)
            what = 'markdown URL'  # For printing
        else:  # pragma: no cover
            raise ValueError("Invalid value {!r} for `what'.".format(what))

        self._yank_to_target(s, sel, what, keep, quiet)

    def _yank_to_target(self, s, sel, what, keep, quiet):
        if sel and utils.supports_selection():
            target = "primary selection"
        else:
            sel = False
            target = "clipboard"

        utils.set_clipboard(s, selection=sel)
        if what != 'selection':
            if not quiet:
                message.info("Yanked {} to {}: {}".format(what, target, s))
        else:
            if not quiet:
                message.info("{} {} yanked to {}".format(
                    len(s), "char" if len(s) == 1 else "chars", target))
            if not keep:
                modeman.leave(self._win_id, KeyMode.caret, "yank selected",
                              maybe=True)

    @cmdutils.register(instance='command-dispatcher', scope='window')
    def tab_only(self, prev=False, next_=False, force=False):
        """Close all tabs except for the current one.

        Args:
            prev: Keep tabs before the current.
            next_: Keep tabs after the current.
            force: Avoid confirmation for pinned tabs.
        """
        cmdutils.check_exclusive((prev, next_), 'pn')
        cur_idx = self._tabbed_browser.widget.currentIndex()
        assert cur_idx != -1

        def _to_close(i):
            """Helper method to check if a tab should be closed or not."""
            return not (i == cur_idx or
                        (prev and i < cur_idx) or
                        (next_ and i > cur_idx))

        # close as many tabs as we can
        first_tab = True
        pinned_tabs_cleanup = False
        for i, tab in enumerate(self._tabbed_browser.widgets()):
            if _to_close(i):
                if force or not tab.data.pinned:
                    self._tabbed_browser.close_tab(tab, new_undo=first_tab)
                    first_tab = False
                else:
                    pinned_tabs_cleanup = tab

        # Check to see if we would like to close any pinned tabs
        if pinned_tabs_cleanup:
            self._tabbed_browser.tab_close_prompt_if_pinned(
                pinned_tabs_cleanup,
                force,
                lambda: self.tab_only(
                    prev=prev, next_=next_, force=True),
                text="Are you sure you want to close pinned tabs?")

    @cmdutils.register(instance='command-dispatcher', scope='window')
    def undo(self):
        """Re-open the last closed tab or tabs."""
        try:
            self._tabbed_browser.undo()
        except IndexError:
            raise cmdutils.CommandError("Nothing to undo!")

    @cmdutils.register(instance='command-dispatcher', scope='window')
    @cmdutils.argument('count', value=cmdutils.Value.count)
    def tab_prev(self, count=1):
        """Switch to the previous tab, or switch [count] tabs back.

        Args:
            count: How many tabs to switch back.
        """
        if self._count() == 0:
            # Running :tab-prev after last tab was closed
            # See https://github.com/qutebrowser/qutebrowser/issues/1448
            return
        newidx = self._current_index() - count
        if newidx >= 0:
            self._set_current_index(newidx)
        elif config.val.tabs.wrap:
            self._set_current_index(newidx % self._count())
        else:
            log.webview.debug("First tab")

    @cmdutils.register(instance='command-dispatcher', scope='window')
    @cmdutils.argument('count', value=cmdutils.Value.count)
    def tab_next(self, count=1):
        """Switch to the next tab, or switch [count] tabs forward.

        Args:
            count: How many tabs to switch forward.
        """
        if self._count() == 0:
            # Running :tab-next after last tab was closed
            # See https://github.com/qutebrowser/qutebrowser/issues/1448
            return
        newidx = self._current_index() + count
        if newidx < self._count():
            self._set_current_index(newidx)
        elif config.val.tabs.wrap:
            self._set_current_index(newidx % self._count())
        else:
            log.webview.debug("Last tab")

    def _resolve_buffer_index(self, index):
        """Resolve a buffer index to the tabbedbrowser and tab.

        Args:
            index: The [win_id/]index of the tab to be selected. Or a substring
                   in which case the closest match will be focused.
        """
        index_parts = index.split('/', 1)

        try:
            for part in index_parts:
                int(part)
        except ValueError:
            model = miscmodels.buffer()
            model.set_pattern(index)
            if model.count() > 0:
                index = model.data(model.first_item())
                index_parts = index.split('/', 1)
            else:
                raise cmdutils.CommandError(
                    "No matching tab for: {}".format(index))

        if len(index_parts) == 2:
            win_id = int(index_parts[0])
            idx = int(index_parts[1])
        elif len(index_parts) == 1:
            idx = int(index_parts[0])
            active_win = QApplication.activeWindow()
            if active_win is None:
                # Not sure how you enter a command without an active window...
                raise cmdutils.CommandError(
                    "No window specified and couldn't find active window!")
            win_id = active_win.win_id

        if win_id not in objreg.window_registry:
            raise cmdutils.CommandError(
                "There's no window with id {}!".format(win_id))

        tabbed_browser = objreg.get('tabbed-browser', scope='window',
                                    window=win_id)
        if not 0 < idx <= tabbed_browser.widget.count():
            raise cmdutils.CommandError(
                "There's no tab with index {}!".format(idx))

        return (tabbed_browser, tabbed_browser.widget.widget(idx-1))

    @cmdutils.register(instance='command-dispatcher', scope='window',
                       maxsplit=0)
    @cmdutils.argument('index', completion=miscmodels.buffer)
    @cmdutils.argument('count', value=cmdutils.Value.count)
    def buffer(self, index=None, count=None):
        """Select tab by index or url/title best match.

        Focuses window if necessary when index is given. If both index and
        count are given, use count.

        With neither index nor count given, open the qute://tabs page.

        Args:
            index: The [win_id/]index of the tab to focus. Or a substring
                   in which case the closest match will be focused.
            count: The tab index to focus, starting with 1.
        """
        if count is None and index is None:
            self.openurl('qute://tabs/', tab=True)
            return

        if count is not None:
            index = str(count)

        tabbed_browser, tab = self._resolve_buffer_index(index)

        window = tabbed_browser.widget.window()
        window.activateWindow()
        window.raise_()
        tabbed_browser.widget.setCurrentWidget(tab)

    @cmdutils.register(instance='command-dispatcher', scope='window')
<<<<<<< HEAD
    @cmdutils.argument('index', choices=['last', 'queue_next', 'queue_prev'])
=======
    @cmdutils.argument('index', choices=['last', 'stack-next', 'stack-prev'])
>>>>>>> 02c3f02e
    @cmdutils.argument('count', value=cmdutils.Value.count)
    def tab_focus(self, index: typing.Union[str, int] = None,
                  count: int = None, no_last: bool = False) -> None:
        """Select the tab given as argument/[count].

        If neither count nor index are given, it behaves like tab-next.
        If both are given, use count.

        Args:
            index: The tab index to focus, starting with 1. The special value
                   `last` focuses the last focused tab (regardless of count),
                   and `stack-prev`/`stack-next` traverse a stack of visited
                   tabs. Negative indices count from the end, such that -1 is
                   the last tab.
            count: The tab index to focus, starting with 1.
            no_last: Whether to avoid focusing last tab if already focused.
        """
        index = count if count is not None else index

        if index in {'last', 'stack-next', 'stack-prev'}:
            assert isinstance(index, str)
            self._tab_focus_stack(index)
            return
        elif index == 'queue_next':
            delta = -1 if count is None else count
            self._tab_focus_queue(delta)
            return
        elif index == 'queue_prev':
            delta = 1 if count is None else count
            self._tab_focus_queue(delta)
            return
        elif index is None:
            self.tab_next()
            return

        assert isinstance(index, int)

        if index < 0:
            index = self._count() + index + 1

        if not no_last and index == self._current_index() + 1:
            self._tab_focus_stack('last', show_error=False)
            return

        if 1 <= index <= self._count():
            self._set_current_index(index - 1)
        else:
            raise cmdutils.CommandError("There's no tab with index {}!".format(
                index))

    @cmdutils.register(instance='command-dispatcher', scope='window')
    @cmdutils.argument('index', choices=['+', '-'])
    @cmdutils.argument('count', value=cmdutils.Value.count)
    def tab_move(self, index: typing.Union[str, int] = None,
                 count: int = None) -> None:
        """Move the current tab according to the argument and [count].

        If neither is given, move it to the first position.

        Args:
            index: `+` or `-` to move relative to the current tab by
                   count, or a default of 1 space.
                   A tab index to move to that index.
            count: If moving relatively: Offset.
                   If moving absolutely: New position (default: 0). This
                   overrides the index argument, if given.
        """
        if index in ['+', '-']:
            # relative moving
            new_idx = self._current_index()
            delta = 1 if count is None else count
            if index == '-':
                new_idx -= delta
            elif index == '+':  # pragma: no branch
                new_idx += delta

            if config.val.tabs.wrap:
                new_idx %= self._count()
        else:
            # absolute moving
            if count is not None:
                new_idx = count - 1
            elif index is not None:
                assert isinstance(index, int)
                new_idx = index - 1 if index >= 0 else index + self._count()
            else:
                new_idx = 0

        if not 0 <= new_idx < self._count():
            raise cmdutils.CommandError("Can't move tab to position {}!"
                                        .format(new_idx + 1))

        cur_idx = self._current_index()
        cmdutils.check_overflow(cur_idx, 'int')
        cmdutils.check_overflow(new_idx, 'int')
        self._tabbed_browser.widget.tabBar().moveTab(cur_idx, new_idx)

    @cmdutils.register(instance='command-dispatcher', scope='window',
                       maxsplit=0, no_replace_variables=True)
    @cmdutils.argument('count', value=cmdutils.Value.count)
    def spawn(self, cmdline, userscript=False, verbose=False,
              output=False, detach=False, count=None):
        """Spawn a command in a shell.

        Args:
            userscript: Run the command as a userscript. You can use an
                        absolute path, or store the userscript in one of those
                        locations:
                            - `~/.local/share/qutebrowser/userscripts`
                              (or `$XDG_DATA_HOME`)
                            - `/usr/share/qutebrowser/userscripts`
            verbose: Show notifications when the command started/exited.
            output: Whether the output should be shown in a new tab.
            detach: Whether the command should be detached from qutebrowser.
            cmdline: The commandline to execute.
            count: Given to userscripts as $QUTE_COUNT.
        """
        cmdutils.check_exclusive((userscript, detach), 'ud')
        try:
            cmd, *args = shlex.split(cmdline)
        except ValueError as e:
            raise cmdutils.CommandError("Error while splitting command: "
                                        "{}".format(e))

        args = runners.replace_variables(self._win_id, args)

        log.procs.debug("Executing {} with args {}, userscript={}".format(
            cmd, args, userscript))

        @pyqtSlot()
        def _on_proc_finished():
            if output:
                tb = objreg.get('tabbed-browser', scope='window',
                                window='last-focused')
                tb.load_url(QUrl('qute://spawn-output'), newtab=True)

        if userscript:
            def _selection_callback(s):
                try:
                    runner = self._run_userscript(s, cmd, args, verbose, count)
                    runner.finished.connect(_on_proc_finished)
                except cmdutils.CommandError as e:
                    message.error(str(e))

            # ~ expansion is handled by the userscript module.
            # dirty hack for async call because of:
            # https://bugreports.qt.io/browse/QTBUG-53134
            # until it fixed or blocked async call implemented:
            # https://github.com/qutebrowser/qutebrowser/issues/3327
            caret = self._current_widget().caret
            caret.selection(callback=_selection_callback)
        else:
            cmd = os.path.expanduser(cmd)
            proc = guiprocess.GUIProcess(what='command', verbose=verbose,
                                         parent=self._tabbed_browser)
            if detach:
                ok = proc.start_detached(cmd, args)
                if not ok:
                    message.info("Hint: Try without --detach for a more "
                                 "detailed error")
            else:
                proc.start(cmd, args)
            proc.finished.connect(_on_proc_finished)

    def _run_userscript(self, selection, cmd, args, verbose, count):
        """Run a userscript given as argument.

        Args:
            cmd: The userscript to run.
            args: Arguments to pass to the userscript.
            verbose: Show notifications when the command started/exited.
            count: Exposed to the userscript.
        """
        env = {
            'QUTE_MODE': 'command',
            'QUTE_SELECTED_TEXT': selection,
        }

        if count is not None:
            env['QUTE_COUNT'] = str(count)

        idx = self._current_index()
        if idx != -1:
            env['QUTE_TITLE'] = self._tabbed_browser.widget.page_title(idx)

        # FIXME:qtwebengine: If tab is None, run_async will fail!
        tab = self._tabbed_browser.widget.currentWidget()

        try:
            url = self._tabbed_browser.current_url()
        except qtutils.QtValueError:
            pass
        else:
            env['QUTE_URL'] = url.toString(QUrl.FullyEncoded)

        try:
            runner = userscripts.run_async(
                tab, cmd, *args, win_id=self._win_id, env=env, verbose=verbose)
        except userscripts.Error as e:
            raise cmdutils.CommandError(e)
        return runner

    @cmdutils.register(instance='command-dispatcher', scope='window')
    def quickmark_save(self):
        """Save the current page as a quickmark."""
        quickmark_manager = objreg.get('quickmark-manager')
        quickmark_manager.prompt_save(self._current_url())

    @cmdutils.register(instance='command-dispatcher', scope='window',
                       maxsplit=0)
    @cmdutils.argument('name', completion=miscmodels.quickmark)
    def quickmark_load(self, name, tab=False, bg=False, window=False):
        """Load a quickmark.

        Args:
            name: The name of the quickmark to load.
            tab: Load the quickmark in a new tab.
            bg: Load the quickmark in a new background tab.
            window: Load the quickmark in a new window.
        """
        try:
            url = objreg.get('quickmark-manager').get(name)
        except urlmarks.Error as e:
            raise cmdutils.CommandError(str(e))
        self._open(url, tab, bg, window)

    @cmdutils.register(instance='command-dispatcher', scope='window',
                       maxsplit=0)
    @cmdutils.argument('name', completion=miscmodels.quickmark)
    def quickmark_del(self, name=None):
        """Delete a quickmark.

        Args:
            name: The name of the quickmark to delete. If not given, delete the
                  quickmark for the current page (choosing one arbitrarily
                  if there are more than one).
        """
        quickmark_manager = objreg.get('quickmark-manager')
        if name is None:
            url = self._current_url()
            try:
                name = quickmark_manager.get_by_qurl(url)
            except urlmarks.DoesNotExistError as e:
                raise cmdutils.CommandError(str(e))
        try:
            quickmark_manager.delete(name)
        except KeyError:
            raise cmdutils.CommandError("Quickmark '{}' not found!"
                                        .format(name))

    @cmdutils.register(instance='command-dispatcher', scope='window')
    def bookmark_add(self, url=None, title=None, toggle=False):
        """Save the current page as a bookmark, or a specific url.

        If no url and title are provided, then save the current page as a
        bookmark.
        If a url and title have been provided, then save the given url as
        a bookmark with the provided title.

        You can view all saved bookmarks on the
        link:qute://bookmarks[bookmarks page].

        Args:
            url: url to save as a bookmark. If not given, use url of current
                 page.
            title: title of the new bookmark.
            toggle: remove the bookmark instead of raising an error if it
                    already exists.
        """
        if url and not title:
            raise cmdutils.CommandError('Title must be provided if url has '
                                        'been provided')
        bookmark_manager = objreg.get('bookmark-manager')
        if not url:
            url = self._current_url()
        else:
            try:
                url = urlutils.fuzzy_url(url)
            except urlutils.InvalidUrlError as e:
                raise cmdutils.CommandError(e)
        if not title:
            title = self._current_title()
        try:
            was_added = bookmark_manager.add(url, title, toggle=toggle)
        except urlmarks.Error as e:
            raise cmdutils.CommandError(str(e))
        else:
            msg = "Bookmarked {}" if was_added else "Removed bookmark {}"
            message.info(msg.format(url.toDisplayString()))

    @cmdutils.register(instance='command-dispatcher', scope='window',
                       maxsplit=0)
    @cmdutils.argument('url', completion=miscmodels.bookmark)
    def bookmark_load(self, url, tab=False, bg=False, window=False,
                      delete=False):
        """Load a bookmark.

        Args:
            url: The url of the bookmark to load.
            tab: Load the bookmark in a new tab.
            bg: Load the bookmark in a new background tab.
            window: Load the bookmark in a new window.
            delete: Whether to delete the bookmark afterwards.
        """
        try:
            qurl = urlutils.fuzzy_url(url)
        except urlutils.InvalidUrlError as e:
            raise cmdutils.CommandError(e)
        self._open(qurl, tab, bg, window)
        if delete:
            self.bookmark_del(url)

    @cmdutils.register(instance='command-dispatcher', scope='window',
                       maxsplit=0)
    @cmdutils.argument('url', completion=miscmodels.bookmark)
    def bookmark_del(self, url=None):
        """Delete a bookmark.

        Args:
            url: The url of the bookmark to delete. If not given, use the
                 current page's url.
        """
        if url is None:
            url = self._current_url().toString(QUrl.RemovePassword |
                                               QUrl.FullyEncoded)
        try:
            objreg.get('bookmark-manager').delete(url)
        except KeyError:
            raise cmdutils.CommandError("Bookmark '{}' not found!".format(url))
        message.info("Removed bookmark {}".format(url))

    @cmdutils.register(instance='command-dispatcher', name='inspector',
                       scope='window')
    def toggle_inspector(self):
        """Toggle the web inspector.

        Note: Due a bug in Qt, the inspector will show incorrect request
        headers in the network tab.
        """
        tab = self._current_widget()
        # FIXME:qtwebengine have a proper API for this
        page = tab._widget.page()  # pylint: disable=protected-access

        try:
            if tab.data.inspector is None:
                tab.data.inspector = inspector.create()
                tab.data.inspector.inspect(page)
                tab.data.inspector.show()
            else:
                tab.data.inspector.toggle(page)
        except inspector.WebInspectorError as e:
            raise cmdutils.CommandError(e)

    @cmdutils.register(instance='command-dispatcher', scope='window')
    def download(self, url=None, *, mhtml_=False, dest=None):
        """Download a given URL, or current page if no URL given.

        Args:
            url: The URL to download. If not given, download the current page.
            dest: The file path to write the download to, or None to ask.
            mhtml_: Download the current page and all assets as mhtml file.
        """
        # FIXME:qtwebengine do this with the QtWebEngine download manager?
        download_manager = objreg.get('qtnetwork-download-manager')
        target = None
        if dest is not None:
            dest = downloads.transform_path(dest)
            if dest is None:
                raise cmdutils.CommandError("Invalid target filename")
            target = downloads.FileDownloadTarget(dest)

        tab = self._current_widget()
        user_agent = tab.private_api.user_agent()

        if url:
            if mhtml_:
                raise cmdutils.CommandError("Can only download the current "
                                            "page as mhtml.")
            url = urlutils.qurl_from_user_input(url)
            urlutils.raise_cmdexc_if_invalid(url)
            download_manager.get(url, user_agent=user_agent, target=target)
        elif mhtml_:
            tab = self._current_widget()
            if tab.backend == usertypes.Backend.QtWebEngine:
                webengine_download_manager = objreg.get(
                    'webengine-download-manager')
                try:
                    webengine_download_manager.get_mhtml(tab, target)
                except browsertab.UnsupportedOperationError as e:
                    raise cmdutils.CommandError(e)
            else:
                download_manager.get_mhtml(tab, target)
        else:
            qnam = tab.private_api.networkaccessmanager()

            suggested_fn = downloads.suggested_fn_from_title(
                self._current_url().path(), tab.title()
            )

            download_manager.get(
                self._current_url(),
                user_agent=user_agent,
                qnam=qnam,
                target=target,
                suggested_fn=suggested_fn
            )

    @cmdutils.register(instance='command-dispatcher', scope='window')
    def view_source(self, edit=False, pygments=False):
        """Show the source of the current page in a new tab.

        Args:
            edit: Edit the source in the editor instead of opening a tab.
            pygments: Use pygments to generate the view. This is always
                      the case for QtWebKit. For QtWebEngine it may display
                      slightly different source.
                      Some JavaScript processing may be applied.
        """
        tab = self._current_widget()
        try:
            current_url = self._current_url()
        except cmdutils.CommandError as e:
            message.error(str(e))
            return

        if current_url.scheme() == 'view-source' or tab.data.viewing_source:
            raise cmdutils.CommandError("Already viewing source!")

        if edit:
            ed = editor.ExternalEditor(self._tabbed_browser)
            tab.dump_async(ed.edit)
        else:
            tab.action.show_source(pygments)

    @cmdutils.register(instance='command-dispatcher', scope='window')
    def history(self, tab=True, bg=False, window=False):
        """Show browsing history.

        Args:
            tab: Open in a new tab.
            bg: Open in a background tab.
            window: Open in a new window.
        """
        url = QUrl('qute://history/')
        self._open(url, tab, bg, window)

    @cmdutils.register(instance='command-dispatcher', name='help',
                       scope='window')
    @cmdutils.argument('topic', completion=miscmodels.helptopic)
    def show_help(self, tab=False, bg=False, window=False, topic=None):
        r"""Show help about a command or setting.

        Args:
            tab: Open in a new tab.
            bg: Open in a background tab.
            window: Open in a new window.
            topic: The topic to show help for.

                   - :__command__ for commands.
                   - __section__.__option__ for settings.
        """
        if topic is None:
            path = 'index.html'
        elif topic.startswith(':'):
            command = topic[1:]
            if command not in objects.commands:
                raise cmdutils.CommandError("Invalid command {}!".format(
                    command))
            path = 'commands.html#{}'.format(command)
        elif topic in configdata.DATA:
            path = 'settings.html#{}'.format(topic)
        else:
            raise cmdutils.CommandError("Invalid help topic {}!".format(topic))
        url = QUrl('qute://help/{}'.format(path))
        self._open(url, tab, bg, window)

    @cmdutils.register(instance='command-dispatcher', scope='window')
    def messages(self, level='info', plain=False, tab=False, bg=False,
                 window=False):
        """Show a log of past messages.

        Args:
            level: Include messages with `level` or higher severity.
                   Valid values: vdebug, debug, info, warning, error, critical.
            plain: Whether to show plaintext (as opposed to html).
            tab: Open in a new tab.
            bg: Open in a background tab.
            window: Open in a new window.
        """
        if level.upper() not in log.LOG_LEVELS:
            raise cmdutils.CommandError("Invalid log level {}!".format(level))
        if plain:
            url = QUrl('qute://plainlog?level={}'.format(level))
        else:
            url = QUrl('qute://log?level={}'.format(level))
        self._open(url, tab, bg, window)

    def _open_editor_cb(self, elem):
        """Open editor after the focus elem was found in open_editor."""
        if elem is None:
            message.error("No element focused!")
            return
        if not elem.is_editable(strict=True):
            message.error("Focused element is not editable!")
            return

        text = elem.value()
        if text is None:
            message.error("Could not get text from the focused element.")
            return
        assert isinstance(text, str), text

        caret_position = elem.caret_position()

        ed = editor.ExternalEditor(watch=True, parent=self._tabbed_browser)
        ed.file_updated.connect(functools.partial(
            self.on_file_updated, ed, elem))
        ed.editing_finished.connect(lambda: mainwindow.raise_window(
            objreg.last_focused_window(), alert=False))
        ed.edit(text, caret_position)

    @cmdutils.register(instance='command-dispatcher', scope='window')
    def open_editor(self):
        """Open an external editor with the currently selected form field.

        The editor which should be launched can be configured via the
        `editor.command` config option.
        """
        tab = self._current_widget()
        tab.elements.find_focused(self._open_editor_cb)

    def on_file_updated(self, ed, elem, text):
        """Write the editor text into the form field and clean up tempfile.

        Callback for GUIProcess when the edited text was updated.

        Args:
            elem: The WebElementWrapper which was modified.
            text: The new text to insert.
        """
        try:
            elem.set_value(text)
            # Kick off js handlers to trick them into thinking there was input.
            elem.dispatch_event("input", bubbles=True)
        except webelem.OrphanedError:
            message.error('Edited element vanished')
            ed.backup()
        except webelem.Error as e:
            message.error(str(e))
            ed.backup()

    def _search_cb(self, found, *, tab, old_scroll_pos, options, text, prev):
        """Callback called from search/search_next/search_prev.

        Args:
            found: Whether the text was found.
            tab: The AbstractTab in which the search was made.
            old_scroll_pos: The scroll position (QPoint) before the search.
            options: The options (dict) the search was made with.
            text: The text searched for.
            prev: Whether we're searching backwards (i.e. :search-prev)
        """
        # :search/:search-next without reverse -> down
        # :search/:search-next    with reverse -> up
        # :search-prev         without reverse -> up
        # :search-prev            with reverse -> down
        going_up = options['reverse'] ^ prev

        if found:
            # Check if the scroll position got smaller and show info.
            if not going_up and tab.scroller.pos_px().y() < old_scroll_pos.y():
                message.info("Search hit BOTTOM, continuing at TOP")
            elif going_up and tab.scroller.pos_px().y() > old_scroll_pos.y():
                message.info("Search hit TOP, continuing at BOTTOM")
        else:
            message.warning("Text '{}' not found on page!".format(text),
                            replace=True)

    @cmdutils.register(instance='command-dispatcher', scope='window',
                       maxsplit=0)
    def search(self, text="", reverse=False):
        """Search for a text on the current page. With no text, clear results.

        Args:
            text: The text to search for.
            reverse: Reverse search direction.
        """
        tab = self._current_widget()

        if not text:
            if tab.search.search_displayed:
                tab.search.clear()
            return

        options = {
            'ignore_case': config.val.search.ignore_case,
            'reverse': reverse,
        }

        self._tabbed_browser.search_text = text
        self._tabbed_browser.search_options = dict(options)

        cb = functools.partial(self._search_cb, tab=tab,
                               old_scroll_pos=tab.scroller.pos_px(),
                               options=options, text=text, prev=False)
        options['result_cb'] = cb

        tab.scroller.before_jump_requested.emit()
        tab.search.search(text, **options)

    @cmdutils.register(instance='command-dispatcher', scope='window')
    @cmdutils.argument('count', value=cmdutils.Value.count)
    def search_next(self, count=1):
        """Continue the search to the ([count]th) next term.

        Args:
            count: How many elements to ignore.
        """
        tab = self._current_widget()
        window_text = self._tabbed_browser.search_text
        window_options = self._tabbed_browser.search_options

        if window_text is None:
            raise cmdutils.CommandError("No search done yet.")

        tab.scroller.before_jump_requested.emit()

        if window_text is not None and window_text != tab.search.text:
            tab.search.clear()
            tab.search.search(window_text, **window_options)
            count -= 1

        if count == 0:
            return

        cb = functools.partial(self._search_cb, tab=tab,
                               old_scroll_pos=tab.scroller.pos_px(),
                               options=window_options, text=window_text,
                               prev=False)

        for _ in range(count - 1):
            tab.search.next_result()
        tab.search.next_result(result_cb=cb)

    @cmdutils.register(instance='command-dispatcher', scope='window')
    @cmdutils.argument('count', value=cmdutils.Value.count)
    def search_prev(self, count=1):
        """Continue the search to the ([count]th) previous term.

        Args:
            count: How many elements to ignore.
        """
        tab = self._current_widget()
        window_text = self._tabbed_browser.search_text
        window_options = self._tabbed_browser.search_options

        if window_text is None:
            raise cmdutils.CommandError("No search done yet.")

        tab.scroller.before_jump_requested.emit()

        if window_text is not None and window_text != tab.search.text:
            tab.search.clear()
            tab.search.search(window_text, **window_options)
            count -= 1

        if count == 0:
            return

        cb = functools.partial(self._search_cb, tab=tab,
                               old_scroll_pos=tab.scroller.pos_px(),
                               options=window_options, text=window_text,
                               prev=True)

        for _ in range(count - 1):
            tab.search.prev_result()
        tab.search.prev_result(result_cb=cb)

    @cmdutils.register(instance='command-dispatcher', scope='window',
                       maxsplit=0, no_cmd_split=True)
    def jseval(self, js_code: str, file: bool = False, quiet: bool = False, *,
               world: typing.Union[usertypes.JsWorld, int] = None) -> None:
        """Evaluate a JavaScript string.

        Args:
            js_code: The string/file to evaluate.
            file: Interpret js-code as a path to a file.
                  If the path is relative, the file is searched in a js/ subdir
                  in qutebrowser's data dir, e.g.
                  `~/.local/share/qutebrowser/js`.
            quiet: Don't show resulting JS object.
            world: Ignored on QtWebKit. On QtWebEngine, a world ID or name to
                   run the snippet in.
        """
        if world is None:
            world = usertypes.JsWorld.jseval

        if quiet:
            jseval_cb = None
        else:
            def jseval_cb(out):
                """Show the data returned from JS."""
                if out is None:
                    # Getting the actual error (if any) seems to be difficult.
                    # The error does end up in
                    # BrowserPage.javaScriptConsoleMessage(), but
                    # distinguishing between :jseval errors and errors from the
                    # webpage is not trivial...
                    message.info('No output or error')
                else:
                    # The output can be a string, number, dict, array, etc. But
                    # *don't* output too much data, as this will make
                    # qutebrowser hang
                    out = str(out)
                    if len(out) > 5000:
                        out = out[:5000] + ' [...trimmed...]'
                    message.info(out)

        if file:
            path = os.path.expanduser(js_code)
            if not os.path.isabs(path):
                path = os.path.join(standarddir.data(), 'js', path)

            try:
                with open(path, 'r', encoding='utf-8') as f:
                    js_code = f.read()
            except OSError as e:
                raise cmdutils.CommandError(str(e))

        widget = self._current_widget()
        try:
            widget.run_js_async(js_code, callback=jseval_cb, world=world)
        except browsertab.WebTabError as e:
            raise cmdutils.CommandError(str(e))

    @cmdutils.register(instance='command-dispatcher', scope='window')
    def fake_key(self, keystring, global_=False):
        """Send a fake keypress or key string to the website or qutebrowser.

        :fake-key xy - sends the keychain 'xy'
        :fake-key <Ctrl-x> - sends Ctrl-x
        :fake-key <Escape> - sends the escape key

        Args:
            keystring: The keystring to send.
            global_: If given, the keys are sent to the qutebrowser UI.
        """
        try:
            sequence = keyutils.KeySequence.parse(keystring)
        except keyutils.KeyParseError as e:
            raise cmdutils.CommandError(str(e))

        for keyinfo in sequence:
            press_event = keyinfo.to_event(QEvent.KeyPress)
            release_event = keyinfo.to_event(QEvent.KeyRelease)

            if global_:
                window = QApplication.focusWindow()
                if window is None:
                    raise cmdutils.CommandError("No focused window!")
                QApplication.postEvent(window, press_event)
                QApplication.postEvent(window, release_event)
            else:
                tab = self._current_widget()
                tab.send_event(press_event)
                tab.send_event(release_event)

    @cmdutils.register(instance='command-dispatcher', scope='window',
                       debug=True, backend=usertypes.Backend.QtWebKit)
    def debug_clear_ssl_errors(self):
        """Clear remembered SSL error answers."""
        self._current_widget().private_api.clear_ssl_errors()

    @cmdutils.register(instance='command-dispatcher', scope='window')
    def edit_url(self, url=None, bg=False, tab=False, window=False,
                 private=False, related=False):
        """Navigate to a url formed in an external editor.

        The editor which should be launched can be configured via the
        `editor.command` config option.

        Args:
            url: URL to edit; defaults to the current page url.
            bg: Open in a new background tab.
            tab: Open in a new tab.
            window: Open in a new window.
            private: Open a new window in private browsing mode.
            related: If opening a new tab, position the tab as related to the
                     current one (like clicking on a link).
        """
        cmdutils.check_exclusive((tab, bg, window), 'tbw')

        old_url = self._current_url().toString()

        ed = editor.ExternalEditor(self._tabbed_browser)

        # Passthrough for openurl args (e.g. -t, -b, -w)
        ed.file_updated.connect(functools.partial(
            self._open_if_changed, old_url=old_url, bg=bg, tab=tab,
            window=window, private=private, related=related))

        ed.edit(url or old_url)

    @cmdutils.register(instance='command-dispatcher', scope='window')
    def set_mark(self, key):
        """Set a mark at the current scroll position in the current tab.

        Args:
            key: mark identifier; capital indicates a global mark
        """
        self._tabbed_browser.set_mark(key)

    @cmdutils.register(instance='command-dispatcher', scope='window')
    def jump_mark(self, key):
        """Jump to the mark named by `key`.

        Args:
            key: mark identifier; capital indicates a global mark
        """
        self._tabbed_browser.jump_mark(key)

    def _open_if_changed(self, url=None, old_url=None, bg=False, tab=False,
                         window=False, private=False, related=False):
        """Open a URL unless it's already open in the tab.

        Args:
            old_url: The original URL to compare against.
            url: The URL to open.
            bg: Open in a new background tab.
            tab: Open in a new tab.
            window: Open in a new window.
            private: Open a new window in private browsing mode.
            related: If opening a new tab, position the tab as related to the
                     current one (like clicking on a link).
        """
        if bg or tab or window or private or related or url != old_url:
            self.openurl(url=url, bg=bg, tab=tab, window=window,
                         private=private, related=related)

    @cmdutils.register(instance='command-dispatcher', scope='window')
    def fullscreen(self, leave=False, enter=False):
        """Toggle fullscreen mode.

        Args:
            leave: Only leave fullscreen if it was entered by the page.
            enter: Activate fullscreen and do not toggle if it is already
                   active.
        """
        if leave:
            tab = self._current_widget()
            try:
                tab.action.exit_fullscreen()
            except browsertab.UnsupportedOperationError:
                pass
            return

        window = self._tabbed_browser.widget.window()

        if not window.isFullScreen():
            window.state_before_fullscreen = window.windowState()
        if enter:
            window.setWindowState(window.windowState() | Qt.WindowFullScreen)
        else:
            window.setWindowState(window.windowState() ^ Qt.WindowFullScreen)

        log.misc.debug('state before fullscreen: {}'.format(
            debug.qflags_key(Qt, window.state_before_fullscreen)))<|MERGE_RESOLUTION|>--- conflicted
+++ resolved
@@ -941,11 +941,7 @@
         tabbed_browser.widget.setCurrentWidget(tab)
 
     @cmdutils.register(instance='command-dispatcher', scope='window')
-<<<<<<< HEAD
-    @cmdutils.argument('index', choices=['last', 'queue_next', 'queue_prev'])
-=======
     @cmdutils.argument('index', choices=['last', 'stack-next', 'stack-prev'])
->>>>>>> 02c3f02e
     @cmdutils.argument('count', value=cmdutils.Value.count)
     def tab_focus(self, index: typing.Union[str, int] = None,
                   count: int = None, no_last: bool = False) -> None:
