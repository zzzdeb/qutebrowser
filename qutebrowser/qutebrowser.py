--- conflicted
+++ resolved
@@ -165,20 +165,13 @@
         no-sql-history: Don't store history items.
         no-scroll-filtering: Process all scrolling updates.
         log-requests: Log all network requests.
-<<<<<<< HEAD
         log-scroll-pos: Log all scrolling changes.
-    """
-    valid_flags = ['debug-exit', 'pdb-postmortem', 'no-sql-history',
-                   'no-scroll-filtering', 'log-requests', 'log-scroll-pos',
-                   'lost-focusproxy']
-=======
         stack: Enable Chromium stack logging.
         chromium: Enable Chromium logging.
     """
     valid_flags = ['debug-exit', 'pdb-postmortem', 'no-sql-history',
                    'no-scroll-filtering', 'log-requests', 'lost-focusproxy',
-                   'stack', 'chromium']
->>>>>>> b0212672
+                   'log-scroll-pos', 'stack', 'chromium']
 
     if flag in valid_flags:
         return flag
