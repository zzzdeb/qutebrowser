# vim: ft=python fileencoding=utf-8 sts=4 sw=4 et:

# Copyright 2014-2016 Florian Bruhin (The Compiler) <mail@qutebrowser.org>
#
# This file is part of qutebrowser.
#
# qutebrowser is free software: you can redistribute it and/or modify
# it under the terms of the GNU General Public License as published by
# the Free Software Foundation, either version 3 of the License, or
# (at your option) any later version.
#
# qutebrowser is distributed in the hope that it will be useful,
# but WITHOUT ANY WARRANTY; without even the implied warranty of
# MERCHANTABILITY or FITNESS FOR A PARTICULAR PURPOSE.  See the
# GNU General Public License for more details.
#
# You should have received a copy of the GNU General Public License
# along with qutebrowser.  If not, see <http://www.gnu.org/licenses/>.

"""Misc. CompletionModels."""

from PyQt5.QtCore import Qt, QTimer, pyqtSlot

from qutebrowser.browser import webview
from qutebrowser.config import config, configdata
from qutebrowser.utils import objreg, log, qtutils
from qutebrowser.commands import cmdutils
from qutebrowser.completion.models import base


class CommandCompletionModel(base.BaseCompletionModel):

    """A CompletionModel filled with all commands and descriptions."""

    # https://github.com/The-Compiler/qutebrowser/issues/545
    # pylint: disable=abstract-method

    def __init__(self, parent=None):
        super().__init__(parent)
        assert cmdutils.cmd_dict
        cmdlist = []
        for obj in set(cmdutils.cmd_dict.values()):
            if (obj.hide or (obj.debug and not objreg.get('args').debug) or
                    obj.deprecated):
                pass
            else:
                cmdlist.append((obj.name, obj.desc))
        for name, cmd in config.section('aliases').items():
            cmdlist.append((name, "Alias for '{}'".format(cmd)))
        cat = self.new_category("Commands")
        for (name, desc) in sorted(cmdlist):
            self.new_item(cat, name, desc)


class HelpCompletionModel(base.BaseCompletionModel):

    """A CompletionModel filled with help topics."""

    # https://github.com/The-Compiler/qutebrowser/issues/545
    # pylint: disable=abstract-method

    def __init__(self, parent=None):
        super().__init__(parent)
        self._init_commands()
        self._init_settings()

    def _init_commands(self):
        """Fill completion with :command entries."""
        assert cmdutils.cmd_dict
        cmdlist = []
        for obj in set(cmdutils.cmd_dict.values()):
            if (obj.hide or (obj.debug and not objreg.get('args').debug) or
                    obj.deprecated):
                pass
            else:
                cmdlist.append((':' + obj.name, obj.desc))
        cat = self.new_category("Commands")
        for (name, desc) in sorted(cmdlist):
            self.new_item(cat, name, desc)

    def _init_settings(self):
        """Fill completion with section->option entries."""
        cat = self.new_category("Settings")
        for sectname, sectdata in configdata.DATA.items():
            for optname in sectdata:
                try:
                    desc = sectdata.descriptions[optname]
                except (KeyError, AttributeError):
                    # Some stuff (especially ValueList items) don't have a
                    # description.
                    desc = ""
                else:
                    desc = desc.splitlines()[0]
                name = '{}->{}'.format(sectname, optname)
                self.new_item(cat, name, desc)


class QuickmarkCompletionModel(base.BaseCompletionModel):

    """A CompletionModel filled with all quickmarks."""

    # https://github.com/The-Compiler/qutebrowser/issues/545
    # pylint: disable=abstract-method

    def __init__(self, parent=None):
        super().__init__(parent)
        cat = self.new_category("Quickmarks")
        quickmarks = objreg.get('quickmark-manager').marks.items()
        for qm_name, qm_url in quickmarks:
            self.new_item(cat, qm_name, qm_url)


class BookmarkCompletionModel(base.BaseCompletionModel):

    """A CompletionModel filled with all bookmarks."""

    # https://github.com/The-Compiler/qutebrowser/issues/545
    # pylint: disable=abstract-method

    def __init__(self, parent=None):
        super().__init__(parent)
        cat = self.new_category("Bookmarks")
        bookmarks = objreg.get('bookmark-manager').marks.items()
        for bm_url, bm_title in bookmarks:
            self.new_item(cat, bm_url, bm_title)


class SessionCompletionModel(base.BaseCompletionModel):

    """A CompletionModel filled with session names."""

    # https://github.com/The-Compiler/qutebrowser/issues/545
    # pylint: disable=abstract-method

    def __init__(self, parent=None):
        super().__init__(parent)
        cat = self.new_category("Sessions")
        try:
            for name in objreg.get('session-manager').list_sessions():
                if not name.startswith('_'):
                    self.new_item(cat, name)
        except OSError:
            log.completion.exception("Failed to list sessions!")


class TabCompletionModel(base.BaseCompletionModel):

    """A model to complete on open tabs across all windows.

    Used for switching the buffer command.
    """

    # https://github.com/The-Compiler/qutebrowser/issues/545
    # pylint: disable=abstract-method

    IDX_COLUMN = 0
    URL_COLUMN = 1
    TEXT_COLUMN = 2

    COLUMN_WIDTHS = (6, 40, 54)
    DUMB_SORT = Qt.DescendingOrder

    def __init__(self, parent=None):
        super().__init__(parent)

        self.columns_to_filter = [self.URL_COLUMN, self.TEXT_COLUMN]

        for win_id in objreg.window_registry:
            tabbed_browser = objreg.get('tabbed-browser', scope='window',
                                        window=win_id)
            for i in range(tabbed_browser.count()):
                tab = tabbed_browser.widget(i)
                tab.url_text_changed.connect(self.rebuild)
                tab.shutting_down.connect(self.delayed_rebuild)
            tabbed_browser.new_tab.connect(self.on_new_tab)
        objreg.get("app").new_window.connect(self.on_new_window)
        self.rebuild()

    def on_new_window(self, window):
        """Add hooks to new windows."""
        window.tabbed_browser.new_tab.connect(self.on_new_tab)

    @pyqtSlot(webview.WebView)
    def on_new_tab(self, tab):
        """Add hooks to new tabs."""
        tab.url_text_changed.connect(self.rebuild)
        tab.shutting_down.connect(self.delayed_rebuild)
        self.rebuild()

    @pyqtSlot()
    def delayed_rebuild(self):
        """Fire a rebuild indirectly so widgets get a chance to update."""
        QTimer.singleShot(0, self.rebuild)

    @pyqtSlot()
    def rebuild(self):
        """Rebuild completion model from current tabs.

        Very lazy method of keeping the model up to date. We could connect to
        signals for new tab, tab url/title changed, tab close, tab moved and
        make sure we handled background loads too ... but iterating over a
        few/few dozen/few hundred tabs doesn't take very long at all.
        """
        window_count = 0
        for win_id in objreg.window_registry:
            tabbed_browser = objreg.get('tabbed-browser', scope='window',
                                        window=win_id)
            if not tabbed_browser.shutting_down:
                window_count = window_count + 1

        if window_count < self.rowCount():
            self.removeRows(window_count, self.rowCount()-window_count)

        for i, win_id in enumerate(objreg.window_registry):
            tabbed_browser = objreg.get('tabbed-browser', scope='window',
                                        window=win_id)
            if tabbed_browser.shutting_down:
                continue
<<<<<<< HEAD
            c = self.new_category("{}".format(win_id))
            for i in range(tabbed_browser.count()):
                tab = tabbed_browser.widget(i)
                self.new_item(c, "{}/{}".format(win_id, i + 1),
                              tab.url().toDisplayString(),
                              tabbed_browser.page_title(i))
=======
            if i >= self.rowCount():
                c = self.new_category("{}".format(win_id))
            else:
                c = self.item(i, 0)
                c.setData("{}".format(win_id), Qt.DisplayRole)
            if tabbed_browser.count() < c.rowCount():
                c.removeRows(tabbed_browser.count(),
                             c.rowCount()-tabbed_browser.count())
            for idx in range(tabbed_browser.count()):
                tab = tabbed_browser.widget(idx)
                if idx >= c.rowCount():
                    self.new_item(c, "{}/{}".format(win_id, idx+1),
                                  tab.url().toDisplayString(),
                                  tabbed_browser.page_title(idx))
                else:
                    c.child(idx, 0).setData("{}/{}".format(win_id, idx+1),
                                            Qt.DisplayRole)
                    c.child(idx, 1).setData(tab.url().toDisplayString(),
                                            Qt.DisplayRole)
                    c.child(idx, 2).setData(tabbed_browser.page_title(idx),
                                            Qt.DisplayRole)

    def delete_cur_item(self, completion):
        """Delete the selected item.

        Args:
            completion: The Completion object to use.
        """
        index = completion.currentIndex()
        qtutils.ensure_valid(index)
        category = index.parent()
        qtutils.ensure_valid(category)
        index = category.child(index.row(), self.IDX_COLUMN)
        win_id, tab_index = index.data().split('/')
        win_id = int(win_id)
        tab_index = int(tab_index)

        tabbed_browser = objreg.get('tabbed-browser', scope='window',
                                    window=win_id)
        tabbed_browser.on_tab_close_requested(tab_index-1)
>>>>>>> 32edd35c
<|MERGE_RESOLUTION|>--- conflicted
+++ resolved
@@ -216,14 +216,6 @@
                                         window=win_id)
             if tabbed_browser.shutting_down:
                 continue
-<<<<<<< HEAD
-            c = self.new_category("{}".format(win_id))
-            for i in range(tabbed_browser.count()):
-                tab = tabbed_browser.widget(i)
-                self.new_item(c, "{}/{}".format(win_id, i + 1),
-                              tab.url().toDisplayString(),
-                              tabbed_browser.page_title(i))
-=======
             if i >= self.rowCount():
                 c = self.new_category("{}".format(win_id))
             else:
@@ -263,5 +255,4 @@
 
         tabbed_browser = objreg.get('tabbed-browser', scope='window',
                                     window=win_id)
-        tabbed_browser.on_tab_close_requested(tab_index-1)
->>>>>>> 32edd35c
+        tabbed_browser.on_tab_close_requested(tab_index-1)