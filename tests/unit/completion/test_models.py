--- conflicted
+++ resolved
@@ -650,13 +650,9 @@
 def test_url_completion_zero_limit(config_stub, web_history, quickmarks, info,
                                    bookmarks):
     """Make sure there's no history if the limit was set to zero."""
-<<<<<<< HEAD
     config_stub.val.completion.web_history.max_items = 0
-=======
-    config_stub.val.completion.web_history_max_items = 0
     config_stub.val.completion.open_categories = ["searchengines", "quickmarks", "bookmarks", "history"]
     config_stub.val.url.searchengines = {"DEFAULT": "https://duckduckgo.com/?q={}", "google": "https://google.com/?q={}"}
->>>>>>> 8d04f8cd
     model = urlmodel.url(info=info)
     model.set_pattern('')
     category = model.index(3, 0)  # "History" normally
