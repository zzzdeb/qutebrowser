--- conflicted
+++ resolved
@@ -458,7 +458,6 @@
 def test_host_tuple(qurl, tpl):
     """Test host_tuple().
 
-<<<<<<< HEAD
     Args:
         qurl: The QUrl to pass.
         tpl: The expected tuple, or None if a ValueError is expected.
@@ -498,102 +497,6 @@
         else:
             expected_text = "Error message"
         assert str(excinfo.value) == expected_text
-=======
-    URLS = (
-        'http://foobar',
-        'localhost:8080',
-        'qutebrowser.org',
-        ' qutebrowser.org ',
-        '127.0.0.1',
-        '::1',
-        '2001:41d0:2:6c11::1',
-        '94.23.233.17',
-        'http://user:password@qutebrowser.org/foo?bar=baz#fish',
-    )
-
-    NOT_URLS = (
-        'foo bar',
-        'localhost test',
-        'another . test',
-        'foo',
-        'this is: not an URL',
-        '23.42',
-        '1337',
-        'deadbeef',
-        '31c3',
-        'http:foo:0',
-        'foo::bar',
-    )
-
-    @pytest.mark.parametrize('url', URLS)
-    def test_urls(self, monkeypatch, config_stub, url):
-        """Test things which are URLs."""
-        init_config_stub(config_stub, 'naive')
-        monkeypatch.setattr('qutebrowser.utils.urlutils.config', config_stub)
-        assert urlutils.is_url(url), url
-
-    @pytest.mark.parametrize('url', NOT_URLS)
-    def test_not_urls(self, monkeypatch, config_stub, url):
-        """Test things which are not URLs."""
-        init_config_stub(config_stub, 'naive')
-        monkeypatch.setattr('qutebrowser.utils.urlutils.config', config_stub)
-        assert not urlutils.is_url(url), url
-
-    @pytest.mark.parametrize('autosearch', [True, False])
-    def test_search_autosearch(self, monkeypatch, config_stub, autosearch):
-        """Test explicit search with auto-search=True."""
-        init_config_stub(config_stub, autosearch)
-        monkeypatch.setattr('qutebrowser.utils.urlutils.config', config_stub)
-        assert not urlutils.is_url('test foo')
-
-
-class TestQurlFromUserInput:
-
-    """Tests for qurl_from_user_input."""
-
-    def test_url(self):
-        """Test a normal URL."""
-        url = urlutils.qurl_from_user_input('qutebrowser.org')
-        assert url.toString() == 'http://qutebrowser.org'
-
-    def test_url_http(self):
-        """Test a normal URL with http://."""
-        url = urlutils.qurl_from_user_input('http://qutebrowser.org')
-        assert url.toString() == 'http://qutebrowser.org'
-
-    def test_ipv6_bare(self):
-        """Test an IPv6 without brackets."""
-        url = urlutils.qurl_from_user_input('::1/foo')
-        assert url.toString() == 'http://[::1]/foo'
-
-    def test_ipv6(self):
-        """Test an IPv6 with brackets."""
-        url = urlutils.qurl_from_user_input('[::1]/foo')
-        assert url.toString() == 'http://[::1]/foo'
-
-    def test_ipv6_http(self):
-        """Test an IPv6 with http:// and brackets."""
-        url = urlutils.qurl_from_user_input('http://[::1]')
-        assert url.toString() == 'http://[::1]'
-
-
-class TestFilenameFromUrl:
-
-    """Tests for filename_from_url."""
-
-    def test_invalid_url(self):
-        """Test with an invalid QUrl."""
-        assert urlutils.filename_from_url(QUrl()) is None
-
-    def test_url_path(self):
-        """Test with an URL with path."""
-        url = QUrl('http://qutebrowser.org/test.html')
-        assert urlutils.filename_from_url(url) == 'test.html'
-
-    def test_url_host(self):
-        """Test with an URL with no path."""
-        url = QUrl('http://qutebrowser.org/')
-        assert urlutils.filename_from_url(url) == 'qutebrowser.org.html'
 
 
 class TestSameDomain:
@@ -625,5 +528,4 @@
 
         for host1, host2 in hosts:
             assert not urlutils.same_domain(QUrl(host1), QUrl(host2))
-            assert not urlutils.same_domain(QUrl(host2), QUrl(host1))
->>>>>>> a346644c
+            assert not urlutils.same_domain(QUrl(host2), QUrl(host1))